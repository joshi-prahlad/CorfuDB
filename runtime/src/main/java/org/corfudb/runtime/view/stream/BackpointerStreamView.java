package org.corfudb.runtime.view.stream;

import java.util.Collections;
import java.util.List;
import java.util.Map;
import java.util.NavigableSet;
import java.util.UUID;
import java.util.function.Function;
import java.util.stream.Collectors;

import javax.annotation.Nonnull;

import lombok.extern.slf4j.Slf4j;
import org.corfudb.protocols.logprotocol.CheckpointEntry;
import org.corfudb.protocols.wireprotocol.ILogData;
import org.corfudb.protocols.wireprotocol.TokenResponse;
import org.corfudb.runtime.CorfuRuntime;
import org.corfudb.runtime.exceptions.AppendException;
import org.corfudb.runtime.exceptions.OverwriteException;
import org.corfudb.runtime.exceptions.StaleTokenException;
import org.corfudb.runtime.exceptions.TrimmedException;
import org.corfudb.runtime.object.transactions.Transactions;
import org.corfudb.runtime.view.Address;
import org.corfudb.runtime.view.StreamOptions;
import org.corfudb.util.Utils;


/** A view of a stream implemented with backpointers.
 *
 * <p>In this implementation, all addresses are global (log) addresses.
 *
 * <p>All method calls of this class are thread-safe.
 *
 * <p>Created by mwei on 12/11/15.
 */
@Slf4j
public class BackpointerStreamView extends AbstractQueuedStreamView {

    final StreamOptions options;

    /** Create a new backpointer stream view.
     *
     * @param runtime   The runtime to use for accessing the log.
     * @param streamId  The ID of the stream to view.
     */
    public BackpointerStreamView(final CorfuRuntime runtime,
                                 final UUID streamId,
                                 @Nonnull final StreamOptions options) {
        super(runtime, streamId);
        this.options = options;
    }

    public BackpointerStreamView(final CorfuRuntime runtime,
                                 final UUID streamId) {
        super(runtime, streamId);
        this.options = StreamOptions.DEFAULT;
    }

    /**
     * {@inheritDoc}
     *
     * <p>In the backpointer-based implementation, we loop forever trying to
     * write, and automatically retrying if we get overwritten (hole filled).
     */
    @Override
    public long append(Object object,
                       Function<TokenResponse, Boolean> acquisitionCallback,
                       Function<TokenResponse, Boolean> deacquisitionCallback) {
        // First, we get a token from the sequencer.
        TokenResponse tokenResponse = runtime.getSequencerView()
                .nextToken(Collections.singleton(id), 1);

        // We loop forever until we are interrupted, since we may have to
        // acquire an address several times until we are successful.
        for (int x = 0; x < runtime.getWriteRetry(); x++) {
            // Next, we call the acquisitionCallback, if present, informing
            // the client of the token that we acquired.
            if (acquisitionCallback != null) {
                if (!acquisitionCallback.apply(tokenResponse)) {
                    // The client did not like our token, so we end here.
                    // We'll leave the hole to be filled by the client or
                    // someone else.
                    log.debug("Acquisition rejected token={}", tokenResponse);
                    return -1L;
                }
            }

            // Now, we do the actual write. We could get an overwrite
            // exception here - any other exception we should pass up
            // to the client.
            try {
                runtime.getAddressSpaceView()
                        .write(tokenResponse, object);
                // The write completed successfully, so we return this
                // address to the client.
                return tokenResponse.getToken().getTokenValue();
            } catch (OverwriteException oe) {
                log.trace("Overwrite occurred at {}", tokenResponse);
                // We got overwritten, so we call the deacquisition callback
                // to inform the client we didn't get the address.
                if (deacquisitionCallback != null) {
                    if (!deacquisitionCallback.apply(tokenResponse)) {
                        log.debug("Deacquisition requested abort");
                        return -1L;
                    }
                }
                // Request a new token, informing the sequencer we were
                // overwritten.
                tokenResponse = runtime.getSequencerView()
                        .nextToken(Collections.singleton(id),
                             1);
            } catch (StaleTokenException te) {
                log.trace("Token grew stale occurred at {}", tokenResponse);
                if (deacquisitionCallback != null && !deacquisitionCallback.apply(tokenResponse)) {
                        log.debug("Deacquisition requested abort");
                        return -1L;
                }
                // Request a new token, informing the sequencer we were
                // overwritten.
                tokenResponse = runtime.getSequencerView()
                        .nextToken(Collections.singleton(id),
                                1);

            }
        }

        log.error("append[{}]: failed after {} retries, write size {} bytes",
                tokenResponse.getTokenValue(),
                runtime.getWriteRetry(),
                ILogData.getSerializedSize(object));
        throw new AppendException();
    }

    void processTrimmedException(TrimmedException te) {
        if (Transactions.current() != null
                && Transactions.getReadSnapshot()
                < getCurrentContext().checkpointSnapshotAddress) {
            te.setRetriable(false);
        }
    }

    /** {@inheritDoc}
     *
     * <p>The backpointer version of remaining() calls nextUpTo() multiple times,
     * as it uses the default implementation in IStreamView. While this may
     * appear to be non-optimized, these reads will most likely hit in the
     * address space cache since the entries were read in order to resolve the
     * backpointers.
     *
     * */
    @Override
    protected ILogData read(final long address) {
        try {
            return runtime.getAddressSpaceView().read(address);
        } catch (TrimmedException te) {
            processTrimmedException(te);
            throw te;
        }
    }

    @Nonnull
    @Override
    protected List<ILogData> readAll(@Nonnull List<Long> addresses) {
        try {
            Map<Long, ILogData> dataMap =
                    runtime.getAddressSpaceView().read(addresses);
            return addresses.stream()
                    .map(x -> dataMap.get(x))
                    .collect(Collectors.toList());
        } catch (TrimmedException te) {
            processTrimmedException(te);
            throw te;
        }
    }

    /**
     * {@inheritDoc}
     *
     * <p>In the backpointer based implementation, we indicate we may have
     * entries available if the read queue contains entries to read -or-
     * if the next token is greater than our log pointer.
     */
    @Override
    public boolean getHasNext(QueuedStreamContext context) {
        return  !context.readQueue.isEmpty()
                || runtime.getSequencerView()
                .nextToken(Collections.singleton(context.id), 0).getToken().getTokenValue()
                        > context.globalPointer;
    }

    /**
     * {@inheritDoc}
     */
    @Override
    public void close() {}


    protected boolean fillFromResolved(final long maxGlobal,
                                       final QueuedStreamContext context) {
        // There's nothing to read if we're already past maxGlobal.
        if (maxGlobal < context.globalPointer) {
            return false;
        }
        // Get the subset of the resolved queue, which starts at
        // globalPointer and ends at maxAddress inclusive.
        NavigableSet<Long> resolvedSet =
                context.resolvedQueue.subSet(context.globalPointer,
                        false, maxGlobal, true);
        // Put those elements in the read queue
        context.readQueue.addAll(resolvedSet);
        return !context.readQueue.isEmpty();
    }

    protected enum BackpointerOp {
        INCLUDE,    /** Include this address. */
        EXCLUDE,    /** Exclude this address. */
        INCLUDE_STOP    /** Stop, but also include this address. */
    }

    private long backpointerCount = 0L;

    public long getBackpointerCount() {
        return backpointerCount;
    }

    protected boolean followBackpointers(final UUID streamId,
                                      final NavigableSet<Long> queue,
                                      final long startAddress,
                                      final long stopAddress,
                                      final Function<ILogData, BackpointerOp> filter) {
        log.trace("followBackPointers: stmreadId[{}], queue[{}], startAddress[{}], stopAddress[{}]," +
                "filter[{}]", streamId, queue, startAddress, stopAddress, filter);
        // Whether or not we added entries to the queue.
        boolean entryAdded = false;
        // The current address which we are reading from.
        long currentAddress = startAddress;

        // Loop until we have reached the stop address.
        while (currentAddress > stopAddress  && Address.isAddress(currentAddress)) {
<<<<<<< HEAD
            // The queue already contains an address from this
            // range, terminate.
            /*
            if (queue.contains(currentAddress)) {
                log.trace("FollowBackpointers[{}] Terminate due to {} "
                        + "already in queue", this, currentAddress);
                return entryAdded;
            }
            */
=======
>>>>>>> 7f388706
            backpointerCount++;

            // Read the current address
            ILogData d;
            try {
                log.trace("followBackPointers: readAddress[{}]", currentAddress);
                d = read(currentAddress);
            } catch (TrimmedException e) {
                if (options.ignoreTrimmed) {
                    log.warn("followBackpointers: Ignoring trimmed exception for address[{}]," +
                            " stream[{}]", currentAddress, id);
                    return entryAdded;
                } else {
                    throw e;
                }
            }

            // If it contains the stream we are interested in
            if (d.containsStream(streamId)) {
                log.trace("followBackPointers: address[{}] contains streamId[{}], apply filter", currentAddress,
                        streamId);
                // Check whether we should include the address
                BackpointerOp op = filter.apply(d);
                if (op == BackpointerOp.INCLUDE
                        || op == BackpointerOp.INCLUDE_STOP) {
                    log.trace("followBackPointers: Adding backpointer to address[{}] to queue", currentAddress);
                    queue.add(currentAddress);
                    entryAdded = true;
                    // Check if we need to stop
                    if (op == BackpointerOp.INCLUDE_STOP) {
                        return entryAdded;
                    }
                }
            }

            boolean singleStep = true;
            // Now calculate the next address
            // Try using backpointers first

            log.trace("followBackPointers: calculate the next address");

            if (!runtime.isBackpointersDisabled() && d.hasBackpointer(streamId)) {
                long tmp = d.getBackpointer(streamId);
                log.trace("followBackPointers: backpointer points to {}", tmp);
                // if backpointer is a valid log address or Address.NON_EXIST
                // (beginning of the stream), do not single step back on the log
                if (Address.isAddress(tmp) || tmp == Address.NON_EXIST) {
                    currentAddress = tmp;
                    singleStep = false;
                }
            }

            if (singleStep) {
                // backpointers failed, so we're
                // downgrading to a linear scan
                log.trace("followBackPointers: downgrading to single step, backpointer failed");
                currentAddress = currentAddress - 1;
            }
        }

        return entryAdded;

    }

    protected BackpointerOp resolveCheckpoint(final QueuedStreamContext context, ILogData data,
                                              long maxGlobal) {
        if (data.hasCheckpointMetadata()) {
            CheckpointEntry cpEntry = (CheckpointEntry)
                    data.getPayload(runtime);

            // Select the latest cp that has a snapshot address
            // which is less than maxGlobal
            if (context.checkpointSuccessId == null &&
                    cpEntry.getCpType() == CheckpointEntry.CheckpointEntryType.END
             && Long.decode(cpEntry.getDict().get(CheckpointEntry.CheckpointDictKey.START_LOG_ADDRESS)) <= maxGlobal) {
                log.trace("Checkpoint[{}] END found at address {} type {} id {} author {}",
                        this, data.getGlobalAddress(), cpEntry.getCpType(),
                        Utils.toReadableId(cpEntry.getCheckpointId()),
                        cpEntry.getCheckpointAuthorId());
                context.checkpointSuccessId = cpEntry.getCheckpointId();

                context.checkpointSuccessNumEntries = 1L;
                context.checkpointSuccessBytes = (long) data.getSizeEstimate();
                context.checkpointSuccessEndAddr = data.getGlobalAddress();
            }
            else if (data.getCheckpointId().equals(context.checkpointSuccessId)) {
                context.checkpointSuccessNumEntries++;
                context.checkpointSuccessBytes += cpEntry.getSmrEntriesBytes();
                if (cpEntry.getCpType().equals(CheckpointEntry.CheckpointEntryType.START)) {
                    context.checkpointSuccessStartAddr = Long.decode(cpEntry.getDict()
                            .get(CheckpointEntry.CheckpointDictKey.START_LOG_ADDRESS));
                    if (cpEntry.getDict().get(CheckpointEntry.CheckpointDictKey
                            .SNAPSHOT_ADDRESS) != null) {
                        context.checkpointSnapshotAddress = Long.decode(cpEntry.getDict()
                                .get(CheckpointEntry.CheckpointDictKey.SNAPSHOT_ADDRESS));
                    }
                    log.trace("Checkpoint[{}] HALT due to START at address {} startAddr"
                            + " {} type {} id {} author {}",
                            this, data.getGlobalAddress(), context.checkpointSuccessStartAddr,
                            cpEntry.getCpType(),
                            Utils.toReadableId(cpEntry.getCheckpointId()),
                            cpEntry.getCheckpointAuthorId());
                    return BackpointerOp.INCLUDE_STOP;
                }
            } else {
                return BackpointerOp.EXCLUDE;
            }
        }
        return BackpointerOp.INCLUDE;
    }

    /**
     * {@inheritDoc}
     */
    @Override
    protected boolean fillReadQueue(final long maxGlobal,
                                 final QueuedStreamContext context) {
        log.trace("Read_Fill_Queue[{}] Max: {}, Current: {}, Resolved: {} - {}", this,
                maxGlobal, context.globalPointer, context.maxResolution, context.minResolution);

        // If the stream has just been reset and we don't have
        // any checkpoint entries, we should consult
        // a checkpoint first.
        if (context.globalPointer == Address.NEVER_READ &&
                context.checkpointSuccessId == null) {
            // The checkpoint stream ID is the UUID appended with CP
            final UUID checkpointId = CorfuRuntime
                    .getCheckpointStreamIdFromId(context.id);
            // Find the checkpoint, if present
            try {
                if (followBackpointers(checkpointId, context.readCpQueue,
                        runtime.getSequencerView()
                                .nextToken(Collections.singleton(checkpointId), 0)
                                .getToken().getTokenValue(),
                        Address.NEVER_READ, d -> resolveCheckpoint(context, d, maxGlobal))) {
                    log.trace("Read_Fill_Queue[{}] Using checkpoint with {} entries",
                            this, context.readCpQueue.size());
                    return true;
                }
            } catch (TrimmedException te) {
                // If we reached a trim and didn't hit a checkpoint, this might be okay,
                // if the stream was created recently and no checkpoint exists yet.
                log.warn("Read_Fill_Queue[{}] Trim encountered and no checkpoint detected.", this);
            }
        }

        // The maximum address we will fill to.
        final long maxAddress =
                Long.min(maxGlobal, context.maxGlobalAddress);

        // If we already reached maxAddress ,
        // we return since there is nothing left to do.
        if (context.globalPointer >= maxAddress) {
            return false;
        }

        // If everything is available in the resolved
        // queue, use it
        if (context.maxResolution >= maxAddress
                && context.minResolution < context.globalPointer) {
            return fillFromResolved(maxGlobal, context);
        }

        Long latestTokenValue = null;

        // If the max has been resolved, use it.
        if (maxGlobal != Address.MAX) {
            latestTokenValue = context.resolvedQueue.ceiling(maxGlobal);
        }

        // If we don't have a larger token in resolved, or the request was for
        // a linearized read, fetch the token from the sequencer.
        if (latestTokenValue == null || maxGlobal == Address.MAX) {
            latestTokenValue = runtime.getSequencerView()
                    .nextToken(Collections.singleton(context.id), 0)
                    .getToken().getTokenValue();
            log.trace("Read_Fill_Queue[{}] Fetched tail {} from sequencer", this, latestTokenValue);
        }
        // If there is no information on the tail of the stream, return,
        // there is nothing to do
        if (Address.nonAddress(latestTokenValue)) {

            // sanity check:
            // curretly, the only possible non-address return value for a token-query
            // is Address.NON_EXIST
            if (latestTokenValue != Address.NON_EXIST) {
                log.warn("TOKEN[{}] unexpected return value", latestTokenValue);
            }

            return false;
        }

        // If everything is available in the resolved
        // queue, use it
        if (context.maxResolution >= latestTokenValue
                && context.minResolution < context.globalPointer) {
            return fillFromResolved(latestTokenValue, context);
        }

        // Now we start traversing backpointers, if they are available. We
        // start at the latest token and go backward, until we reach the
        // log pointer -or- the checkpoint snapshot address, because all
        // values from the beginning of the stream up to the snapshot address
        // should be reflected. For each address which is less than
        // maxGlobalAddress, we insert it into the read queue.

        followBackpointers(context.id, context.readQueue,
                latestTokenValue,
                Long.max(context.globalPointer, context.checkpointSnapshotAddress),
                d -> BackpointerOp.INCLUDE);

        return ! context.readCpQueue.isEmpty() || !context.readQueue.isEmpty();
    }
}
<|MERGE_RESOLUTION|>--- conflicted
+++ resolved
@@ -237,18 +237,6 @@
 
         // Loop until we have reached the stop address.
         while (currentAddress > stopAddress  && Address.isAddress(currentAddress)) {
-<<<<<<< HEAD
-            // The queue already contains an address from this
-            // range, terminate.
-            /*
-            if (queue.contains(currentAddress)) {
-                log.trace("FollowBackpointers[{}] Terminate due to {} "
-                        + "already in queue", this, currentAddress);
-                return entryAdded;
-            }
-            */
-=======
->>>>>>> 7f388706
             backpointerCount++;
 
             // Read the current address
